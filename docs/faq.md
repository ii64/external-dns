# Frequently asked questions

### How is ExternalDNS useful to me?

You've probably created many deployments. Typically, you expose your deployment to the Internet by creating a Service with `type=LoadBalancer`. Depending on your environment, this usually assigns a random publicly available endpoint to your service that you can access from anywhere in the world. On Google Container Engine, this is a public IP address:

```console
$ kubectl get svc
NAME      CLUSTER-IP     EXTERNAL-IP     PORT(S)        AGE
nginx     10.3.249.226   35.187.104.85   80:32281/TCP   1m
```

But dealing with IPs for service discovery isn't nice, so you register this IP with your DNS provider under a better name—most likely, one that corresponds to your service name. If the IP changes, you update the DNS record accordingly.

Those times are over! ExternalDNS takes care of that last step for you by keeping your DNS records synchronized with your external entry points.

ExternalDNS' usefulness also becomes clear when you use Ingresses to allow external traffic into your cluster. Via Ingress, you can tell Kubernetes to route traffic to different services based on certain HTTP request attributes, e.g. the Host header:

```console
$ kubectl get ing
NAME         HOSTS                                      ADDRESS         PORTS     AGE
entrypoint   frontend.example.org,backend.example.org   35.186.250.78   80        1m
```

But there's nothing that actually makes clients resolve those hostnames to the Ingress' IP address. Again, you normally have to register each entry with your DNS provider. Only if you're lucky can you use a wildcard, like in the example above.

ExternalDNS can solve this for you as well.

### Which DNS providers are supported?

Currently, the following providers are supported:

- Google Cloud DNS
- AWS Route 53
- AzureDNS
- CloudFlare
- DigitalOcean
- DNSimple
- Infoblox
- Dyn
- OpenStack Designate
- PowerDNS
- CoreDNS
- Exoscale
- Oracle Cloud Infrastructure DNS
- Linode DNS
- RFC2136
- TransIP

As stated in the README, we are currently looking for stable maintainers for those providers, to ensure that bugfixes and new features will be available for all of those.

### Which Kubernetes objects are supported?

Services exposed via `type=LoadBalancer`, `type=ExternalName` and for the hostnames defined in Ingress objects as well as headless hostPort services. An initial effort to support type `NodePort` was started as of May 2018 and it is in progress at the time of writing.

### How do I specify a DNS name for my Kubernetes objects?

There are three sources of information for ExternalDNS to decide on DNS name. ExternalDNS will pick one in order as listed below:

<<<<<<< HEAD
1. For ingress objects ExternalDNS will create a DNS record based on the hosts specified for the ingress object, as well as the `external-dns.alpha.kubernetes.io/hostname` annotation. For services ExternalDNS will look for the annotation `external-dns.alpha.kubernetes.io/hostname` on the service and use the corresponding value.
    - For ingresses, you can optionally force ExternalDNS to create records based on _either_ the hosts specified or the `external-dns.alpha.kubernetes.io/hostname` annotation. This behavior is controlled by
      setting the `external-dns.alpha.kubernetes.io/ingress-hostname-source` annotation on that ingress to either `defined-hosts-only` or `annotation-only`. 
      
=======
1. For ingress objects ExternalDNS will create a DNS record based on the host specified for the ingress object. For services ExternalDNS will look for the annotation `external-dns.alpha.kubernetes.io/hostname` on the service and use the loadbalancer IP, it also will look for the annotation `external-dns.alpha.kubernetes.io/internal-hostname` on the service and use the service IP.

>>>>>>> 6a7fb3a9
2. If compatibility mode is enabled (e.g. `--compatibility={mate,molecule}` flag), External DNS will parse annotations used by Zalando/Mate, wearemolecule/route53-kubernetes. Compatibility mode with Kops DNS Controller is planned to be added in the future.

3. If `--fqdn-template` flag is specified, e.g. `--fqdn-template={{.Name}}.my-org.com`, ExternalDNS will use service/ingress specifications for the provided template to generate DNS name.

### Can I specify multiple global FQDN templates?

Yes, you can. Pass in a comma separated list to `--fqdn-template`. Beaware this will double (triple, etc) the amount of DNS entries based on how many services, ingresses and so on you have and will get you faster towards the API request limit of your DNS provider.

### Which Service and Ingress controllers are supported?

Regarding Services, we'll support the OSI Layer 4 load balancers that Kubernetes creates on AWS and Google Container Engine, and possibly other clusters running on Google Compute Engine.

Regarding Ingress, we'll support:
* Google's Ingress Controller on GKE that integrates with their Layer 7 load balancers (GLBC)
* nginx-ingress-controller v0.9.x with a fronting Service
* Zalando's [AWS Ingress controller](https://github.com/zalando-incubator/kube-ingress-aws-controller), based on AWS ALBs and [Skipper](https://github.com/zalando/skipper)
* [Traefik](https://github.com/containous/traefik) 1.7 and above, when [`kubernetes.ingressEndpoint`](https://docs.traefik.io/v1.7/configuration/backends/kubernetes/#ingressendpoint) is configured (`kubernetes.ingressEndpoint.useDefaultPublishedService` in the [Helm chart](https://github.com/helm/charts/tree/HEAD/stable/traefik#configuration))

### Are other Ingress Controllers supported?

For Ingress objects, ExternalDNS will attempt to discover the target hostname of the relevant Ingress Controller automatically. If you are using an Ingress Controller that is not listed above you may have issues with ExternalDNS not discovering Endpoints and consequently not creating any DNS records. As a workaround, it is possible to force create an Endpoint by manually specifying a target host/IP for the records to be created by setting the annotation `external-dns.alpha.kubernetes.io/target` in the Ingress object.

Another reason you may want to override the ingress hostname or IP address is if you have an external mechanism for handling failover across ingress endpoints. Possible scenarios for this would include using [keepalived-vip](https://github.com/kubernetes/contrib/tree/HEAD/keepalived-vip) to manage failover faster than DNS TTLs might expire.

Note that if you set the target to a hostname, then a CNAME record will be created. In this case, the hostname specified in the Ingress object's annotation must already exist. (i.e. you have a Service resource for your Ingress Controller with the `external-dns.alpha.kubernetes.io/hostname` annotation set to the same value.)

### What about other projects similar to ExternalDNS?

ExternalDNS is a joint effort to unify different projects accomplishing the same goals, namely:

* Kops' [DNS Controller](https://github.com/kubernetes/kops/tree/HEAD/dns-controller)
* Zalando's [Mate](https://github.com/linki/mate)
* Molecule Software's [route53-kubernetes](https://github.com/wearemolecule/route53-kubernetes)

We strive to make the migration from these implementations a smooth experience. This means that, for some time, we'll support their annotation semantics in ExternalDNS and allow both implementations to run side-by-side. This enables you to migrate incrementally and slowly phase out the other implementation.

### How does it work with other implementations and legacy records?

ExternalDNS will allow you to opt into any Services and Ingresses that you want it to consider, by an annotation. This way, it can co-exist with other implementations running in the same cluster if they also support this pattern. However, we'll most likely declare ExternalDNS to be the default implementation. This means that ExternalDNS will consider Services and Ingresses that don't specifically declare which controller they want to be processed by; this is similar to the `ingress.class` annotation on GKE.

### I'm afraid you will mess up my DNS records!

ExternalDNS since v0.3 implements the concept of owning DNS records. This means that ExternalDNS will keep track of which records it has control over, and will never modify any records over which it doesn't have control. This is a fundamental requirement to operate ExternalDNS safely when there might be other actors creating DNS records in the same target space.

For now ExternalDNS uses TXT records to label owned records, and there might be other alternatives coming in the future releases.

### Does anyone use ExternalDNS in production?

Yes, multiple companies are using ExternalDNS in production. Zalando, as an example, has been using it in production since its v0.3 release, mostly using the AWS provider.

### How can we start using ExternalDNS?

Check out the following descriptive tutorials on how to run ExternalDNS in [GKE](tutorials/gke.md) and [AWS](tutorials/aws.md) or any other supported provider.

### Why is ExternalDNS only adding a single IP address in Route 53 on AWS when using the `nginx-ingress-controller`? How do I get it to use the FQDN of the ELB assigned to my `nginx-ingress-controller` Service instead?

By default the `nginx-ingress-controller` assigns a single IP address to an Ingress resource when it's created. ExternalDNS uses what's assigned to the Ingress resource, so it too will use this single IP address when adding the record in Route 53.

In most AWS deployments, you'll instead want the Route 53 entry to be the FQDN of the ELB that is assigned to the `nginx-ingress-controller` Service. To accomplish this, when you create the `nginx-ingress-controller` Deployment, you need to provide the `--publish-service` option to the `/nginx-ingress-controller` executable under `args`. Once this is deployed new Ingress resources will get the ELB's FQDN and ExternalDNS will use the same when creating records in Route 53.

According to the `nginx-ingress-controller` [docs](https://kubernetes.github.io/ingress-nginx/) the value you need to provide `--publish-service` is:

> Service fronting the ingress controllers. Takes the form namespace/name. The controller will set the endpoint records on the ingress objects to reflect those on the service.

For example if your `nginx-ingress-controller` Service's name is `nginx-ingress-controller-svc` and it's in the `default` namespace the start of your resource YAML might look like the following. Note the second to last line.

```
apiVersion: apps/v1
kind: Deployment
metadata:
  name: nginx-ingress-controller
spec:
  replicas: 1
  selector:
    matchLabels:
      app: nginx-ingress
  template:
    metadata:
      labels:
        app: nginx-ingress
    spec:
      hostNetwork: false
      containers:
        - name: nginx-ingress-controller
          image: "gcr.io/google_containers/nginx-ingress-controller:0.9.0-beta.11"
          imagePullPolicy: "IfNotPresent"
          args:
            - /nginx-ingress-controller
            - --default-backend-service={your-backend-service}
            - --publish-service=default/nginx-ingress-controller-svc
            - --configmap={your-configmap}
```

### I have a Service/Ingress but it's ignored by ExternalDNS. Why?

ExternalDNS can be configured to only use Services or Ingresses as source. In case Services or Ingresses seem to be ignored in your setup, consider checking how the flag `--source` was configured when deployed. For reference, see the issue https://github.com/kubernetes-sigs/external-dns/issues/267.

### I'm using an ELB with TXT registry but the CNAME record clashes with the TXT record. How to avoid this?

CNAMEs cannot co-exist with other records, therefore you can use the `--txt-prefix` flag which makes sure to create a TXT record with a name following the pattern `prefix.<CNAME record>`. For reference, see the issue https://github.com/kubernetes-sigs/external-dns/issues/262.

### Can I force ExternalDNS to create CNAME records for ELB/ALB?

The default logic is: when a target looks like an ELB/ALB, ExternalDNS will create ALIAS records for it.
Under certain circumstances you want to force ExternalDNS to create CNAME records instead. If you want to do that, start ExternalDNS with the `--aws-prefer-cname` flag.

Why should I want to force ExternalDNS to create CNAME records for ELB/ALB? Some motivations of users were:

> "Our hosted zones records are synchronized with our enterprise DNS. The record type ALIAS is an AWS proprietary record type and AWS allows you to set a DNS record directly on AWS resources. Since this is not a DNS RfC standard and therefore can not be transferred and created in our enterprise DNS. So we need to force CNAME creation instead."

or

> "In case of ALIAS if we do nslookup with domain name, it will return only IPs of ELB. So it is always difficult for us to locate ELB in AWS console to which domain is pointing. If we configure it with CNAME it will return exact ELB CNAME, which is more helpful.!"

### Which permissions do I need when running ExternalDNS on a GCE or GKE node.

You need to add either https://www.googleapis.com/auth/ndev.clouddns.readwrite or https://www.googleapis.com/auth/cloud-platform on your instance group's scope.

### What metrics can I get from ExternalDNS and what do they mean?

ExternalDNS exposes 2 types of metrics: Sources and Registry errors.

`Source`s are mostly Kubernetes API objects. Examples of `source` errors may be connection errors to the Kubernetes API server itself or missing RBAC permissions. It can also stem from incompatible configuration in the objects itself like invalid characters, processing a broken fqdnTemplate, etc.

`Registry` errors are mostly Provider errors, unless there's some coding flaw in the registry package. Provider errors often arise due to accessing their APIs due to network or missing cloud-provider permissions when reading records. When applying a changeset, errors will arise if the changeset applied is incompatible with the current state.

In case of an increased error count, you could correlate them with the `http_request_duration_seconds{handler="instrumented_http"}` metric which should show increased numbers for status codes 4xx (permissions, configuration, invalid changeset) or 5xx (apiserver down).

You can use the host label in the metric to figure out if the request was against the Kubernetes API server (Source errors) or the DNS provider API (Registry/Provider errors).

Here is the full list of available metrics provided by ExternalDNS:

| Name                                                | Description                                             | Type    |
|-----------------------------------------------------|---------------------------------------------------------|---------|
| external_dns_controller_last_sync_timestamp_seconds | Timestamp of last successful sync with the DNS provider | Gauge   |
| external_dns_registry_endpoints_total               | Number of Endpoints in all sources                      | Gauge   |
| external_dns_registry_errors_total                  | Number of Registry errors                               | Counter |
| external_dns_source_endpoints_total                 | Number of Endpoints in the registry                     | Gauge   |
| external_dns_source_errors_total                    | Number of Source errors                                 | Counter |

### How can I run ExternalDNS under a specific GCP Service Account, e.g. to access DNS records in other projects?

Have a look at https://github.com/linki/mate/blob/v0.6.2/examples/google/README.md#permissions

### How do I configure multiple Sources via environment variables? (also applies to domain filters)

Separate the individual values via a line break. The equivalent of `--source=service --source=ingress` would be `service\ningress`. However, it can be tricky do define that depending on your environment. The following examples work (zsh):

Via docker:

```console
$ docker run \
  -e EXTERNAL_DNS_SOURCE=$'service\ningress' \
  -e EXTERNAL_DNS_PROVIDER=google \
  -e EXTERNAL_DNS_DOMAIN_FILTER=$'foo.com\nbar.com' \
  k8s.gcr.io/external-dns/external-dns:v0.7.3
time="2017-08-08T14:10:26Z" level=info msg="config: &{APIServerURL: KubeConfig: Sources:[service ingress] Namespace: ...
```


Locally:

```console
$ export EXTERNAL_DNS_SOURCE=$'service\ningress'
$ external-dns --provider=google
INFO[0000] config: &{APIServerURL: KubeConfig: Sources:[service ingress] Namespace: ...
```

```
$ EXTERNAL_DNS_SOURCE=$'service\ningress' external-dns --provider=google
INFO[0000] config: &{APIServerURL: KubeConfig: Sources:[service ingress] Namespace: ...
```

In a Kubernetes manifest:

```yaml
spec:
  containers:
  - name: external-dns
    args:
    - --provider=google
    env:
    - name: EXTERNAL_DNS_SOURCE
      value: "service\ningress"
```

Or preferably:

```yaml
spec:
  containers:
  - name: external-dns
    args:
    - --provider=google
    env:
    - name: EXTERNAL_DNS_SOURCE
      value: |-
        service
        ingress
```


### Running an internal and external dns service

Sometimes you need to run an internal and an external dns service.
The internal one should provision hostnames used on the internal network (perhaps inside a VPC), and the external
one to expose DNS to the internet.

To do this with ExternalDNS you can use the `--annotation-filter` to specifically tie an instance of ExternalDNS to
an instance of a ingress controller. Let's assume you have two ingress controllers `nginx-internal` and `nginx-external`
then you can start two ExternalDNS providers one with `--annotation-filter=kubernetes.io/ingress.class=nginx-internal`
and one with `--annotation-filter=kubernetes.io/ingress.class=nginx-external`.

Beware when using multiple sources, e.g. `--source=service --source=ingress`, `--annotation-filter` will filter every given source objects.
If you need to filter only one specific source you have to run a separated external dns service containing only the wanted `--source`  and `--annotation-filter`.

### How do I specify that I want the DNS record to point to either the Node's public or private IP when it has both?

If your Nodes have both public and private IP addresses, you might want to write DNS records with one or the other.  
For example, you may want to write a DNS record in a private zone that resolves to your Nodes' private IPs so that traffic never leaves your private network.

To accomplish this, set this annotation on your service: `external-dns.alpha.kubernetes.io/access=private`  
Conversely, to force the public IP: `external-dns.alpha.kubernetes.io/access=public`  

If this annotation is not set, and the node has both public and private IP addresses, then the public IP will be used by default.

### Can external-dns manage(add/remove) records in a hosted zone which is setup in different AWS account?

Yes, give it the correct cross-account/assume-role permissions and use the `--aws-assume-role` flag https://github.com/kubernetes-sigs/external-dns/pull/524#issue-181256561

### How do I provide multiple values to the annotation `external-dns.alpha.kubernetes.io/hostname`?

Separate them by `,`.


### Are there official Docker images provided?

When we tag a new release, we push a container image to the Kubernetes projects official container registry with the following name:

```
k8s.gcr.io/external-dns/external-dns
```

As tags, you use the external-dns release of choice(i.e. `v0.7.3`). A `latest` tag is not provided in the container registry.

If you wish to build your own image, you can use the provided [Dockerfile](../Dockerfile) as a starting point.

### Which architectures are supported?

From `v0.7.5` on we support `amd64`, `arm32v7` and `arm64v8`. This means that you can run ExternalDNS on a Kubernetes cluster backed by Rasperry Pis or on ARM instances in the cloud as well as more traditional machines backed by `amd64` compatible CPUs.

### Which operating systems are supported?

At the time of writing we only support GNU/linux and we have no plans of supporting Windows or other operating systems.

### Why am I seeing time out errors even though I have connectivity to my cluster?

If you're seeing an error such as this:
```
FATA[0060] failed to sync cache: timed out waiting for the condition
```

You may not have the correct permissions required to query all the necessary resources in your kubernetes cluster. Specifically, you may be running in a `namespace` that you don't have these permissions in. By default, commands are run against the `default` namespace. Try changing this to your particular namespace to see if that fixes the issue.<|MERGE_RESOLUTION|>--- conflicted
+++ resolved
@@ -57,15 +57,12 @@
 
 There are three sources of information for ExternalDNS to decide on DNS name. ExternalDNS will pick one in order as listed below:
 
-<<<<<<< HEAD
+1. For ingress objects ExternalDNS will create a DNS record based on the host specified for the ingress object. For services ExternalDNS will look for the annotation `external-dns.alpha.kubernetes.io/hostname` on the service and use the loadbalancer IP, it also will look for the annotation `external-dns.alpha.kubernetes.io/internal-hostname` on the service and use the service IP.
+
 1. For ingress objects ExternalDNS will create a DNS record based on the hosts specified for the ingress object, as well as the `external-dns.alpha.kubernetes.io/hostname` annotation. For services ExternalDNS will look for the annotation `external-dns.alpha.kubernetes.io/hostname` on the service and use the corresponding value.
     - For ingresses, you can optionally force ExternalDNS to create records based on _either_ the hosts specified or the `external-dns.alpha.kubernetes.io/hostname` annotation. This behavior is controlled by
       setting the `external-dns.alpha.kubernetes.io/ingress-hostname-source` annotation on that ingress to either `defined-hosts-only` or `annotation-only`. 
       
-=======
-1. For ingress objects ExternalDNS will create a DNS record based on the host specified for the ingress object. For services ExternalDNS will look for the annotation `external-dns.alpha.kubernetes.io/hostname` on the service and use the loadbalancer IP, it also will look for the annotation `external-dns.alpha.kubernetes.io/internal-hostname` on the service and use the service IP.
-
->>>>>>> 6a7fb3a9
 2. If compatibility mode is enabled (e.g. `--compatibility={mate,molecule}` flag), External DNS will parse annotations used by Zalando/Mate, wearemolecule/route53-kubernetes. Compatibility mode with Kops DNS Controller is planned to be added in the future.
 
 3. If `--fqdn-template` flag is specified, e.g. `--fqdn-template={{.Name}}.my-org.com`, ExternalDNS will use service/ingress specifications for the provided template to generate DNS name.
